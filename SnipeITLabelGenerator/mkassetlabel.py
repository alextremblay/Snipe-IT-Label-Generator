"""
    NAME
        mkassetlabel -- AssetLabelGenerator

    SYNOPSIS
        mkassetlabel [-h] [-r] [-a asset_number] [-p password]
                     [-i input_file_path] [-o output_file_path]

    DESCRIPTION
        This Snipe IT Asset Label Generator script takes a template odt file
        containing a placeholder image file, fills in information in the
        template, replaces the image with a QR code, and produces a completed
        odt file for you to view and print

    COMMAND LINE OPTIONS

        -h, --help
            Print this help message and exit
        -r, --reset
            Delete stored application data and exit
        -t, --type
            The item type to look up. Must be one of the following keywords:
                assets, accessories, consumables, components
        -n, --item-num _number_
            The unique number id of the item you are looking to make a label for.
            When you navigate to an item (asset/comsumable/accessory/etc),
            this id can be found at the end of the url path. ie:
            For an asset found at https://snipe.company,com/hardware/428 the item number is 428
            For an accessory found at https://snipe.company.com/accessories/35 the item number is 35
        -p, --password _password_
            The password used to encrypt / decrypt your Snipe-IT API key
        -i, --input-file _filepath_
            The path to the odt template file you want to use to generate a label
        -o, --output-file _filepath_
            The path to the location you would like to save the completed label
            file to

    TEMPLATE FILE
        The template file you wish you use must have one and ONLY one image in it.
        This image can be anything and will be used as a placeholder for the
        placement of the auto-generated QR code.

        Additionally, the template file must contain, anywhere within its text,
        at least one of the following template tags:
            {{status}}
            {{order_number}}
            {{asset_tag}}
            {{last_update}}
            {{location}}
            {{manufacturer}}
            {{created_at}}
            {{assigned_to}}
            {{asset_id}}
            {{mac_address}}
            {{purchase_cost}}
            {{category_name}}
            {{notes}}
            {{model_number}}
            {{asset_name}}
            {{warranty_expires}}
            {{last_checkout}}
            {{expected_checkin}}
            {{serial_number}}
            {{supplier}}
            {{model_name}}
            {{purchase_date}}
            {{warranty}}
            {{company}}

    AUTHOR
        Alex Tremblay

"""

import sys
import base64
import os
import argparse
import pickle
import tempfile
from zipfile import ZipFile, ZIP_DEFLATED
from shutil import rmtree
from pathlib import Path
from getpass import getpass

# External library imports
import pystache
from requests import get
import qrcode
from PIL import Image
from cryptography.fernet import Fernet, InvalidToken
from cryptography.hazmat.backends import default_backend
from cryptography.hazmat.primitives import hashes
from cryptography.hazmat.primitives.kdf.pbkdf2 import PBKDF2HMAC


# Constants
STORED_DATA_PATH = Path.home() / '.config' / 'asset-label-generator' / 'data'
DEFAULT_IN_FILE_PATH = Path.home() / 'Asset-Template.odt'
DEFAULT_OUT_FILE_PATH = Path.home() / 'Asset-Label.odt'

def main():
    def get_program_arguments():
        '''

        Returns:
            Namespace(
                asset_number=400,
                input_file='some/file/path.odt',
                output_file='some/other/path.odt',
                password='yourpassword'
            )
        '''

        # Print help if no arguments given, otherwise run the script
        if '-h' in sys.argv or '--help' in sys.argv:
            print(__doc__)
            sys.exit()
        elif '-r' in sys.argv or '--reset' in sys.argv:
            STORED_DATA_PATH.unlink()
            print('Stored application data has been successfully deleted.',
                  'Please restart this application.')
            sys.exit()
        else:
            parser = argparse.ArgumentParser()
            parser.add_argument('-p', '--password')
            parser.add_argument('-t', '--type')
            parser.add_argument('-n', '--item-num')
            parser.add_argument('-i', '--input-file')
            parser.add_argument('-o', '--output-file')
            parser.add_argument('-s', '--show-available-fields',
                                action='store_true')
            return parser.parse_args()

    args = get_program_arguments()

    if is_first_time_running_program():
        app_configuration, password = do_first_run_setup(args.password)
    else:
        if not args.password:
            args.password = getpass('Please enter the password you configured to '
                               'decrypt your Snipe-IT API key \nPassword> ')
        app_configuration = get_stored_data()

    def process_inputs(args):
        '''

        Args:
            args: Namespace

        Returns:
            Namespace

        '''
        input_file_prompt = 'Please provide the filepath where your template ' \
                            'odt ' \
                            'file can be found (ie. ' \
                            '"~/Downloads/Asset-Template' \
                            '.odt") \nTemplate File path ' \
                            '[{}]> '.format(str(DEFAULT_IN_FILE_PATH))
        if not args.input_file:
            choice = input(input_file_prompt)
            if not choice:  # User pressed enter to select default file path
                if DEFAULT_IN_FILE_PATH.exists():
                    args.input_file = str(DEFAULT_IN_FILE_PATH)
                else:
                    raise Exception(
                        'There is no template file at {}. Please check and try '
                        'again'.format(str(DEFAULT_IN_FILE_PATH)))
            else:  # User supplied file path
                args.input_file = choice

        item_type_prompt = 'Please specify the type of item you would like to ' \
                           '' \
                           'generate a label for. The avaiable options are: ' \
                           'assets, accessories, consumables, components ' \
                           '\nItem Type [assets]> '
        if not args.type:
            choice = input(item_type_prompt)
            if not choice:  # User pressed enter to select default file path
                args.type = 'assets'
            else:  # User supplied file path
                args.type = choice
        try:
            assert args.type in \
                   ['assets', 'accessories', 'consumables', 'components']
        except AssertionError:
            print('Sorry, {} is not a valid selection. Please try '
                  'again'.format(args.type))
            sys.exit(1)
        if args.type == 'assets':
            # Snipe-IT API entry point for assets is actually hardware
            args.type = 'hardware'

        item_number_prompt = 'Please provide the asset numer you would like ' \
                             'to ' \
                             'generate a label for \nAsset Number> '
        if not args.item_num:
            args.item_num = input(item_number_prompt)

        output_file_prompt = 'Please provide the filepath where you would ' \
                             'like the ' \
                             'generated file to be saved (ie. ' \
                             '"~/Downloads/Asset-' \
                             'Label.odt") \nOutput File Path ' \
                             '[{}]> '.format(str(DEFAULT_OUT_FILE_PATH))
        if not args.output_file:
            choice = input(output_file_prompt)
            if not choice:  # User pressed enter to select default file path
                args.output_file = str(DEFAULT_OUT_FILE_PATH)
            else:  # User supplied file path
                args.output_file = choice

        return args

    args = process_inputs(args)

    input_file = Path(args.input_file).expanduser()
    output_file = Path(args.output_file).expanduser()

    # get api key
    api_key = get_api_key(app_configuration, args.password)

    # unpack template into temporary folder
    tempdir = Path(tempfile.mkdtemp())
    try:
        compression_info = unpack_template(input_file, tempdir)

        # pull template tags from content.xml file to figure out what info we need
        template_info = get_info_from_template(tempdir)

        # make sure asset_tag is included in the list of tags requested
        print('Found the following template tags in the provided template:')
        for item in template_info['template_tags']:
            print('{{' + item + '}}')

        # get the info we need from the server
<<<<<<< HEAD
        asset_data = get_info_from_server(template_info['template_tags'],
                                          args.type,
                                          str(args.item_num), api_key,
                                          app_configuration)
=======
        data = get_info_from_server(args.type, str(args.item_num), api_key,
                                    app_configuration)

        if args.show_available_fields:
            print('Here are the available fields for this particular inventory item:')
            for key, value in data.items():
                key_name = "{{{{{}}}}}".format(key)
                print("{:15} = {}".format(key_name, value))
            sys.exit(0)

        asset_data = {}
        for tag in template_info['template_tags']:
            if tag in data:
                asset_data[tag] = data[tag]
            else:
                print(
                    "WARNING: template field {{ {0} }} not found in data "
                    "returned from server.".format(tag))
>>>>>>> db3fff36

        # modify template
        generate_qr_code(args.item_num, template_info, tempdir,
                       app_configuration)
        render_template_info(template_info, tempdir, asset_data)

        # save template
        pack_template(tempdir, output_file, compression_info)

        print('Done! The newly-generated asset label can be found at '
              + str(output_file))
    finally:
        # if anything goes wrong while the tempdir exists, we want to make sure
        # the tempdir is properly removed.
        rmtree(str(tempdir))


def is_first_time_running_program() -> bool:
    '''

    Returns:
        True if the file at STORED_DATA_PATH exists
        False if it doesn't

    '''
    if not STORED_DATA_PATH.exists():
        return True
    else:
        return False


def do_first_run_setup(password=None) -> tuple:
    '''

    Args:
        password: str

    Returns:
        (
            {
                'encrypted_api_key': b' encrypted bytes sequence',
                'encryption_salt': b']C\xa3!\xaa"M\x9aNt\x1c9>h\x986',
                'snipe_it_url': 'https://your.company.ca/'
            },
            'somepassword'
        )

    '''

    app_configuration = {}

    # get information from client
    print('Hello! I see that this is your first time using this application.'
          'Please answer the following questions:')
    url_prompt = 'Please enter the full URL of your Snipe-IT installation (' \
                 'ie. https://your.company.com/snipe/) \nURL> '
    app_configuration['snipe_it_url'] = input(url_prompt)
    api_prompt = 'Please enter your personal Snipe-IT API key. A new API key ' \
                 'can be aquired from the "Manage API Keys" menu in your user ' \
                 'profile menu on your Snipe-IT installation \nAPI>'
    unencrypted_api_key = input(api_prompt)
    pass_prompt = 'Please enter the password you would like to use to encrypt' \
                  ' your Snipe-IT API key. The password can be ' \
                  'anything you like, but should be at least 8 characters ' \
                  'long. Please do not loose this password, you will not be ' \
                  'able to recover your Snipe-IT API key without it. ' \
                  '\nPassword> '
    if not password:
        password = getpass(pass_prompt)

    # encrypt api key with password
    cipher = PasswordCipher(password)
    app_configuration['encrypted_api_key'] = cipher.encrypt(unencrypted_api_key)
    app_configuration['encryption_salt'] = cipher.salt
        # we need to store the cryptographic salt in order to derive the same
        # key from the same password the next time our app is run

    # Create STORED_DATA_PATH if it doesn't exists
    STORED_DATA_PATH.parent.mkdir(parents=True, exist_ok=True)

    # store encrypted key and other info in STORED_DATA_PATH
    with STORED_DATA_PATH.open('w+b') as f:
        pickle.dump(app_configuration, f)

    #done
    return (app_configuration, password)


def get_stored_data() -> dict:
    '''

    Returns:
        Something like:
        {
            'encrypted_api_key': b' encrypted bytes sequence',
            'encryption_salt': b']C\xa3!\xaa"M\x9aNt\x1c9>h\x986',
            'snipe_it_url': 'https://your.company.ca/'
        }

    '''
    with STORED_DATA_PATH.open('r+b') as f:
        stored_data = pickle.load(f)
    return stored_data


def get_api_key(app_configuration, password) -> str:
    '''

    Args:
        app_configuration:
            something like:
            {
                'encrypted_api_key': b' encrypted bytes sequence',
                'encryption_salt': b']C\xa3!\xaa"M\x9aNt\x1c9>h\x986',
                'snipe_it_url': 'https://your.company.ca/'
            }
        password:
            str

    Returns:
        str

    '''
    pw = password
    while True:
        try:
            cipher = PasswordCipher(pw, app_configuration['encryption_salt'])
            api_key = cipher.decrypt(app_configuration['encrypted_api_key'])
        except InvalidPassword:
            pw = getpass('Error: the provided password is unable to decrypt '
                               'the stored API key. Are you sure you entered the '
                               'correct password? \nPlease Try again. \nPassword>')
            continue  # restart the while loop, try again
        break  # break out of the while loop and complete
    return api_key


def unpack_template(input_path, tempdir) -> dict:
    '''

    Args:
        input_path: Path
        tempdir: Path

    Returns:
        a map of filenames in the input path and their compression level. Ex:
        {'Configurations2/accelerator/current.xml': 8,
         'META-INF/manifest.xml': 8,
         'Pictures/100000000000017200000172D652708C6A947391.png': 0,
         'Thumbnails/thumbnail.png': 0,
         'content.xml': 8,
         'manifest.rdf': 8,
         'meta.xml': 8,
         'mimetype': 0,
         'settings.xml': 8,
         'styles.xml': 8}


    '''
    if not input_path.exists():
        prompt = 'Error: ' + str(input_path) + ' does not seem to exist. Please ' \
                 'specify a valid path to a *.odt file \nTemplate File Path>'
        new_path = input(prompt)
        input_path = Path(new_path).expanduser()
    input_file = ZipFile(str(input_path))
    input_file.extractall(str(tempdir))
    filemap = {}
    for file in input_file.infolist():
        filemap[file.filename] = file.compress_type
    return filemap


def get_info_from_template(tempdir) -> dict:
    '''

    Args:
        tempdir: Path

    Returns:
        Something like this:
        {
            'qr_code_dimensions': (370, 370),  # width and height
            'template_tags': ['asset_tag', 'serial_number', 'model_number'],
        }

    '''

    info = {}
    info['qr_code'] = {}
    info['template_tags'] = []

    # get dimensions & filename of QR code placeholder
    images_in_template = sorted(tempdir.glob('Pictures/*'))
    if not len(images_in_template) == 1:
        print('Error: The template file you specified appears to have either '
              'more or less than one image in it. Please remove all but one '
              'image and try again.')
        sys.exit(2)
    qr_code_file = images_in_template[0]

    with Image.open(str(qr_code_file)) as im:
        info['qr_code_dimensions'] = (im.width, im.height)

    # get tags from template
    content_xml_path = tempdir / 'content.xml'
    with open(str(content_xml_path)) as f:
        parsed_template = pystache.parse(f.read())
        info['template_tags'] = [
            item.key for item in parsed_template._parse_tree
            if type(item) is pystache.parser._EscapeNode
        ]

    return info


def get_info_from_server(item_type,
                         item_id,
                         api_key,
                         app_configuration) -> dict:
    '''

    Args:
        template_tags:
            Something like:
            ['asset_tag', 'serial_number', 'model_number']
        item_type:
            One of: ['hardware', 'accessories', 'consumables', 'components']
        item_id: str
        api_key: str
        app_configuration:
            Something like:
            {
                'encrypted_api_key': b' encrypted bytes sequence',
                'encryption_salt': b']C\xa3!\xaa"M\x9aNt\x1c9>h\x986',
                'snipe_it_url': 'https://your.company.ca/'
            }

    Returns:
        Something like:
        {
            'serial_number': '83I1703F2BC',
            'asset_tag': '00400',
            'model_number': 'AP82i'
        }

    '''

    def flatten(d, parent_key='', sep='_'):
        items = []
        for k, v in d.items():
            new_key = '{0}{1}{2}'.format(parent_key, sep,
                                         k) if parent_key else k
            if isinstance(v, dict):
                items.extend(flatten(v, new_key, sep=sep).items())
            elif isinstance(v, list):
                # apply itself to each element of the list - that's it!
                items.append((new_key, map(flatten, v)))
            else:
                items.append((new_key, v))
        return dict(items)

    def clean(d):
        '''
        Iterates a dict, removing empty keys and converting ints to strings
        Args:
            d: dict

        Returns: dict

        '''
        clean_dict = {}
        for key, value in d.items():
            if value is None:
                continue
            if isinstance(value, int):
                clean_dict[key] = str(value)
            else:
                clean_dict[key] = value
        return clean_dict

    url = '{root}api/v1/{type}/{id}'.format(
        root=app_configuration['snipe_it_url'], type=item_type, id=item_id)
    headers = {
        'authorization': 'Bearer ' + api_key,
        'accept': "application/json"
    }
    data = get(url, headers=headers).json()

    if 'status' in data and data['status'] == 'error':
        print('Received the following error from the Snipe-IT server: ',
              data['messages'])
        sys.exit(1)
    else:
        data = flatten(data)
        data = clean(data)
        return data


def generate_qr_code(asset_number, template_info, tempdir, app_configuration):
    '''

    Args:
        asset_number: int
        template_info:
            Something like this:
            {
                'qr_code_dimensions': (370, 370),  # width and height
                'template_tags': ['asset_tag', 'serial_number', 'model_number'],
            }
        output_file:
                ZipFile instance of a temporary copy of the template.odt file
        app_configuration:
            Something like:
            {
                'encrypted_api_key': b' encrypted bytes sequence',
                'encryption_salt': b']C\xa3!\xaa"M\x9aNt\x1c9>h\x986',
                'snipe_it_url': 'https://your.company.ca/'
            }

    Side Effect:
        The first image file found within the Pictures folder inside the
        tempdir gets overwritten by a QR code image of a URL pointing to the
        asset specified by asset_number

    '''
    url_for_qr_code_to_point_to = app_configuration['snipe_it_url'] \
                                  + 'hardware/' + str(asset_number)
    qr_code_file = sorted(tempdir.glob('Pictures/*'))[0]
    imgdata = qrcode.make(url_for_qr_code_to_point_to)
    dimensions = template_info['qr_code_dimensions']
    imgdata = imgdata.resize(dimensions)
    imgdata.save(str(qr_code_file))


def render_template_info(template_info, tempdir, asset_data):
    '''

        Args:
            template_info:
                Something like this:
                {
                    'qr_code_dimensions': (370, 370),  # width and height
                    'template_tags': ['asset_tag', 'serial_number', 'model_number'],
                }
            tempdir: Path
            asset_data:
                Something like:
                {
                    'serial_number': '83I1703F2BC',
                    'asset_tag': '00400',
                    'model_number': 'AP82i'
                }

        Side Effect:
            the content.xml file in the tempdir
            gets processed by pystache, the template tags found within it are
            replaced by the data in asset_data, and then that modified file
            gets written into the template_file

        '''
    content_file = tempdir / 'content.xml'
    template_string = content_file.read_text()
    rendered_template = pystache.render(template_string, asset_data)
    with open(str(tempdir / 'content.xml'), 'w') as f:
        f.write(rendered_template)


def pack_template(tempdir, output_file, compression_info):
    '''

    Args:
        tempdir: Path
        output_file: Path
        compression_info: dict

    Side Effect:
        The contents of tempdir are packed into an archive stored at output_file
    '''
    if output_file.exists():
        output_file.unlink()  # unlink means delete
    with ZipFile(str(output_file), 'x', compression=ZIP_DEFLATED) as label_file:


        for file in tempdir.glob('**/*'):
            arcname = file.relative_to(tempdir)
            compress_type = compression_info.get(arcname)
            label_file.write(str(file), arcname=str(arcname),
                             compress_type=compress_type)


class InvalidPassword(Exception):
    pass


class PasswordCipher(object):
    def __init__(self, password: str, salt = None):
        password = bytes(password, 'utf')
        self.salt = salt if salt else os.urandom(16)
        kdf = PBKDF2HMAC(
            algorithm = hashes.SHA256(),
            length = 32,
            salt = self.salt,
            iterations = 100000,
            backend = default_backend()
            )
        self.key = base64.urlsafe_b64encode(kdf.derive(password))

    def encrypt(self, plaintext: str) -> bytes:
        return Fernet(self.key).encrypt(bytes(plaintext, 'utf'))

    def decrypt(self, encrypted_text: bytes) -> str:
        try:
            result = Fernet(self.key).decrypt(encrypted_text).decode('utf')
        except InvalidToken:
            raise InvalidPassword
        return result


if __name__ == '__main__':
    main()<|MERGE_RESOLUTION|>--- conflicted
+++ resolved
@@ -235,12 +235,6 @@
             print('{{' + item + '}}')
 
         # get the info we need from the server
-<<<<<<< HEAD
-        asset_data = get_info_from_server(template_info['template_tags'],
-                                          args.type,
-                                          str(args.item_num), api_key,
-                                          app_configuration)
-=======
         data = get_info_from_server(args.type, str(args.item_num), api_key,
                                     app_configuration)
 
@@ -259,7 +253,6 @@
                 print(
                     "WARNING: template field {{ {0} }} not found in data "
                     "returned from server.".format(tag))
->>>>>>> db3fff36
 
         # modify template
         generate_qr_code(args.item_num, template_info, tempdir,
